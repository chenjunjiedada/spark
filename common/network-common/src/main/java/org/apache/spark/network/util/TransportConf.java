--- conflicted
+++ resolved
@@ -176,11 +176,7 @@
   }
 
   /**
-<<<<<<< HEAD
-   * The trigger for enabling AES cipher for SASL encrypt backend.
-=======
    * The trigger for enabling AES cipher for SASL encryptMore backend.
->>>>>>> a9121a04
    */
   public boolean saslEncryptionAesEnabled() {
     return conf.getBoolean("spark.authenticate.sasl.encryption.aes.enabled", false);
