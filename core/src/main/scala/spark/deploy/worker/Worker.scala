--- conflicted
+++ resolved
@@ -81,11 +81,7 @@
   }
 
   def startWebUi() {
-<<<<<<< HEAD
-    val webUi = new WorkerWebUI(self)
-=======
     val webUi = new WorkerWebUI(context.system, self, workDir)
->>>>>>> 17e076de
     try {
       AkkaUtils.startSprayServer(context.system, "0.0.0.0", webUiPort, webUi.handler)
     } catch {
@@ -143,10 +139,10 @@
 
     case Terminated(_) | RemoteClientDisconnected(_, _) | RemoteClientShutdown(_, _) =>
       masterDisconnected()
-      
+
     case RequestWorkerState => {
       sender ! WorkerState(ip, port, workerId, executors.values.toList,
-        finishedExecutors.values.toList, masterUrl, cores, memory, 
+        finishedExecutors.values.toList, masterUrl, cores, memory,
         coresUsed, memoryUsed, masterWebUiUrl)
     }
   }
